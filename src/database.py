"""Database operations for inserting processed books."""

import psycopg2
import json
from typing import Optional, List, Tuple
import logging
from contextlib import contextmanager

from .config import settings
from .models import ProcessedBook, Book, Chapter, Question
import re
import html

logger = logging.getLogger(__name__)


class DatabaseManager:
    """Manages database connections and operations."""
    
    def __init__(self, database_url: Optional[str] = None):
        """Initialize database manager."""
        self.database_url = database_url or settings.database_url
    
    @contextmanager
    def get_connection(self):
        """Get database connection context manager."""
        conn = None
        try:
            conn = psycopg2.connect(self.database_url)
            yield conn
            conn.commit()
        except Exception as e:
            if conn:
                conn.rollback()
            raise e
        finally:
            if conn:
                conn.close()
    
    def test_connection(self) -> bool:
        """Test database connection."""
        try:
            with self.get_connection() as conn:
                with conn.cursor() as cur:
                    cur.execute("SELECT version();")
                    version = cur.fetchone()[0]
                    logger.info(f"Connected to PostgreSQL: {version}")
            return True
        except Exception as e:
            logger.error(f"Database connection failed: {e}")
            return False
    
    def check_duplicate(self, title: str, author: str) -> Optional[str]:
        """Check if book already exists. Returns book_id if found."""
        try:
            with self.get_connection() as conn:
                with conn.cursor() as cur:
                    cur.execute(
                        "SELECT id FROM books WHERE title = %s AND author = %s",
                        (title, author)
                    )
                    result = cur.fetchone()
                    if result:
                        return str(result[0])
            return None
        except Exception as e:
            logger.error(f"Error checking duplicate: {e}")
            return None
    
    def insert_book(self, book: Book) -> str:
        """Insert book record. Returns book_id."""
        with self.get_connection() as conn:
            with conn.cursor() as cur:
                cur.execute("""
                    INSERT INTO books (
                        id, title, author, description, age_range, reading_level,
                        genre, total_chapters, estimated_reading_time_minutes,
                        cover_image_url, isbn, publication_year,
                        is_active, content_rating, tags
                    ) VALUES (
                        %s, %s, %s, %s, %s, %s, %s, %s, %s, %s, %s, %s, %s, %s, %s
                    )
                    RETURNING id
                """, (
                    str(book.id),
                    book.title,
                    book.author,
                    book.description,
                    book.age_range,
                    book.reading_level,
                    book.genre,
                    book.total_chapters,
                    book.estimated_reading_time_minutes,
                    book.cover_image_url,
                    book.isbn,
                    book.publication_year,
                    book.is_active,
                    book.content_rating,
                    json.dumps(book.tags)
                ))
                book_id = cur.fetchone()[0]
                logger.info(f"Inserted book: {book.title} (ID: {book_id})")
                return str(book_id)
    
    def insert_chapter(self, chapter: Chapter) -> str:
        """Insert a chapter. Returns chapter_id."""
        with self.get_connection() as conn:
            with conn.cursor() as cur:
                cur.execute("""
                    INSERT INTO chapters (
                        id, book_id, chapter_number, title, content,
                        word_count, estimated_reading_time_minutes,
                        vocabulary_words, html_formatting, created_at
                    ) VALUES (
                        %s, %s, %s, %s, %s, %s, %s, %s, %s, %s
                    )
                """, (
                    str(chapter.id),
                    str(chapter.book_id),
                    chapter.chapter_number,
                    chapter.title,
                    chapter.content,
                    chapter.word_count,
                    chapter.estimated_reading_time_minutes,
                    json.dumps(chapter.vocabulary_words),
                    chapter.html_formatting,
                    chapter.created_at
                ))
                # Don't fetch, just return the ID we already have
                return str(chapter.id)
    def insert_question(self, question: Question) -> str:
        """Insert question record. Returns question_id."""
        with self.get_connection() as conn:
            with conn.cursor() as cur:
                cur.execute("""
                    INSERT INTO questions (
                        id, book_id, chapter_id, question_text, question_type,
                        difficulty_level, expected_keywords, min_word_count,
                        max_word_count, order_index, is_active
                    ) VALUES (
                        %s, %s, %s, %s, %s, %s, %s, %s, %s, %s, %s
                    )
                    RETURNING id
                """, (
                    str(question.id),
                    str(question.book_id),
                    str(question.chapter_id),
                    question.question_text,
                    question.question_type,
                    question.difficulty_level,
                    json.dumps(question.expected_keywords),
                    question.min_word_count,
                    question.max_word_count,
                    question.order_index,
                    question.is_active
                ))
                question_id = cur.fetchone()[0]
                return str(question_id)
    
    def insert_processed_book(self, processed_book: ProcessedBook) -> Tuple[str, int, int]:
        """
        Insert complete processed book with all chapters and questions.
        Returns (book_id, num_chapters, num_questions).
        """
        # Check for duplicate
        existing_id = self.check_duplicate(
            processed_book.book.title,
            processed_book.book.author
        )
        if existing_id:
            raise ValueError(
                f"Book '{processed_book.book.title}' by {processed_book.book.author} "
                f"already exists (ID: {existing_id})"
            )
        
        try:
            # Insert book
            book_id = self.insert_book(processed_book.book)
            
            # Insert chapters
            chapter_count = 0
            for chapter in processed_book.chapters:
                self.insert_chapter(chapter)
                chapter_count += 1
            
            # Insert questions
            question_count = 0
            for question in processed_book.questions:
                self.insert_question(question)
                question_count += 1
            
            logger.info(
                f"Successfully inserted book '{processed_book.book.title}': "
                f"{chapter_count} chapters, {question_count} questions"
            )
            
            return book_id, chapter_count, question_count
            
        except Exception as e:
            logger.error(f"Failed to insert book: {e}")
            raise
    
    def list_books(self, limit: int = 50) -> List[dict]:
        """List books in database."""
        with self.get_connection() as conn:
            with conn.cursor() as cur:
                cur.execute("""
                    SELECT id, title, author, total_chapters, age_range, 
                           reading_level, created_at
                    FROM books
                    WHERE is_active = true
                    ORDER BY created_at DESC
                    LIMIT %s
                """, (limit,))
                
                columns = [desc[0] for desc in cur.description]
                results = []
                for row in cur.fetchall():
                    results.append(dict(zip(columns, row)))
                return results
    
    def get_book_stats(self, book_id: str) -> Optional[dict]:
        """Get statistics for a book."""
        with self.get_connection() as conn:
            with conn.cursor() as cur:
                cur.execute("""
                    SELECT 
                        b.title,
                        b.author,
                        b.total_chapters,
                        COUNT(DISTINCT c.id) as actual_chapters,
                        COUNT(q.id) as total_questions
                    FROM books b
                    LEFT JOIN chapters c ON b.id = c.book_id
                    LEFT JOIN questions q ON b.id = q.book_id
                    WHERE b.id = %s
                    GROUP BY b.id, b.title, b.author, b.total_chapters
                """, (book_id,))
                
                result = cur.fetchone()
                if result:
                    return {
                        "title": result[0],
                        "author": result[1],
                        "total_chapters": result[2],
                        "actual_chapters": result[3],
                        "total_questions": result[4]
                    }
                return None
    
    # ==================== DRAFT METHODS ====================
    
    def create_draft(self, gutenberg_id: Optional[int], title: str, author: str, 
                     full_text: str, age_range: str, reading_level: str, 
                     genre: str, metadata: dict, full_html: str = None, 
                     cover_image_url: str = None) -> str:
        """Create a new book draft. Returns draft_id."""
        with self.get_connection() as conn:
            with conn.cursor() as cur:
                cur.execute("""
                    INSERT INTO draft_books (
                        gutenberg_id, title, author, full_text, full_html, age_range, 
                        reading_level, genre, cover_image_url, metadata
                    ) VALUES (%s, %s, %s, %s, %s, %s, %s, %s, %s, %s)
                    RETURNING id
                """, (gutenberg_id, title, author, full_text, full_html, age_range, 
                      reading_level, genre, cover_image_url, json.dumps(metadata)))
                draft_id = cur.fetchone()[0]
                logger.info(f"Created draft: {title} (ID: {draft_id})")
                return str(draft_id)
    
    def update_draft(self, draft_id: str, **kwargs) -> None:
        """Update draft metadata."""
        with self.get_connection() as conn:
            with conn.cursor() as cur:
                # Build dynamic update query
                set_clauses = []
                values = []
                for key, value in kwargs.items():
                    if key == 'cover_image_url' and (value is None or value == ''):
                        continue
                    if key in ('metadata', 'tags'):
                        set_clauses.append(f"{key} = %s")
                        values.append(json.dumps(value))
                    else:
                        set_clauses.append(f"{key} = %s")
                        values.append(value)
                
                if set_clauses:
                    set_clauses.append("updated_at = NOW()")
                    values.append(draft_id)
                    query = f"UPDATE draft_books SET {', '.join(set_clauses)} WHERE id = %s"
                    cur.execute(query, values)
    
    def get_all_drafts(self) -> List[dict]:
        """Get all incomplete drafts."""
        with self.get_connection() as conn:
            with conn.cursor() as cur:
                cur.execute("""
                    SELECT 
                        bd.id,
                        bd.title,
                        bd.author,
                        bd.gutenberg_id,
                        bd.age_range,
                        bd.reading_level,
                        bd.created_at,
                        bd.updated_at,
                        COUNT(dc.id) as chapter_count
                    FROM draft_books bd
                    LEFT JOIN draft_chapters dc ON bd.id = dc.draft_id
                    WHERE bd.is_completed = false
                    GROUP BY bd.id
                    ORDER BY bd.updated_at DESC
                """)
                columns = [desc[0] for desc in cur.description]
                return [dict(zip(columns, row)) for row in cur.fetchall()]
    
    def get_draft(self, draft_id: str) -> Optional[dict]:
        """Get a specific draft with all its data."""
        with self.get_connection() as conn:
            with conn.cursor() as cur:
                cur.execute("""
                    SELECT id, gutenberg_id, title, author, full_text, full_html,
                           age_range, reading_level, genre, cover_image_url, metadata, 
<<<<<<< HEAD
                           created_at, updated_at
                    FROM draft_books
=======
                           tags, tag_status, created_at, updated_at
                    FROM draft_book
>>>>>>> 7b68d54f
                    WHERE id = %s
                """, (draft_id,))
                result = cur.fetchone()
                if not result:
                    return None
                
                columns = [desc[0] for desc in cur.description]
                draft = dict(zip(columns, result))
                
                # metadata is JSONB - already parsed by psycopg2
                if isinstance(draft['metadata'], str):
                    draft['metadata'] = json.loads(draft['metadata'])
                elif draft['metadata'] is None:
                    draft['metadata'] = {}
                
                # tags is also JSONB - parse it
                if isinstance(draft.get('tags'), str):
                    draft['tags'] = json.loads(draft['tags'])
                elif draft.get('tags') is None:
                    draft['tags'] = []
                
                # Ensure tag_status has a default value
                if not draft.get('tag_status'):
                    draft['tag_status'] = 'pending'
                
                return draft
    
    def save_draft_chapter(self, draft_id: str, chapter_number: int, title: str, 
                          content: str, word_count: int, html_formatting: str = None) -> str:
        """Save a chapter to a draft. Returns chapter_id."""
        with self.get_connection() as conn:
            with conn.cursor() as cur:
                cur.execute("""
                    INSERT INTO draft_chapters (
                        draft_id, chapter_number, title, content, 
                        word_count, html_formatting, question_status
                    ) VALUES (%s, %s, %s, %s, %s, %s, 'pending')
                    ON CONFLICT (draft_id, chapter_number) 
                    DO UPDATE SET 
                        title = EXCLUDED.title,
                        content = EXCLUDED.content,
                        word_count = EXCLUDED.word_count,
                        html_formatting = EXCLUDED.html_formatting
                    RETURNING id
                """, (draft_id, chapter_number, title, content, word_count, html_formatting))
                chapter_id = cur.fetchone()[0]
                
                # Update draft timestamp
                cur.execute("UPDATE draft_books SET updated_at = NOW() WHERE id = %s", (draft_id,))
                return str(chapter_id)
    
    def get_draft_chapters(self, draft_id: str) -> List[dict]:
        """Get all chapters for a draft."""
        with self.get_connection() as conn:
            with conn.cursor() as cur:
                cur.execute("""
                    SELECT id, chapter_number, title, content, word_count, 
                           html_formatting, has_questions, question_status, created_at
                    FROM draft_chapters
                    WHERE draft_id = %s
                    ORDER BY chapter_number
                """, (draft_id,))
                columns = [desc[0] for desc in cur.description]
                return [dict(zip(columns, row)) for row in cur.fetchall()]
    
    def get_draft_chapter(self, chapter_id: str) -> Optional[dict]:
        """Get a specific draft chapter with questions and vocabulary."""
        with self.get_connection() as conn:
            with conn.cursor() as cur:
                # Get chapter
                cur.execute("""
                    SELECT id, draft_id, chapter_number, title, content, 
                           word_count, html_formatting, has_questions, question_status
                    FROM draft_chapters
                    WHERE id = %s
                """, (chapter_id,))
                result = cur.fetchone()
                if not result:
                    return None
                
                columns = [desc[0] for desc in cur.description]
                chapter = dict(zip(columns, result))
                
                # Get questions
                cur.execute("""
                    SELECT id, question_text, question_type, difficulty_level, 
                           expected_keywords, min_word_count, max_word_count, order_index
                    FROM draft_questions
                    WHERE chapter_id = %s
                    ORDER BY order_index
                """, (chapter_id,))
                columns = [desc[0] for desc in cur.description]
                questions = [dict(zip(columns, row)) for row in cur.fetchall()]
                for q in questions:
                    # JSONB fields are already parsed by psycopg2, no need to json.loads()
                    if isinstance(q['expected_keywords'], str):
                        q['expected_keywords'] = json.loads(q['expected_keywords'])
                    elif q['expected_keywords'] is None:
                        q['expected_keywords'] = []
                chapter['questions'] = questions
                
                # Get vocabulary
                cur.execute("""
                    SELECT id, word, definition, example
                    FROM draft_vocabulary
                    WHERE chapter_id = %s
                """, (chapter_id,))
                columns = [desc[0] for desc in cur.description]
                chapter['vocabulary'] = [dict(zip(columns, row)) for row in cur.fetchall()]
                
                return chapter
    
    def update_chapter_question_status(self, chapter_id: str, status: str) -> None:
        """Update question generation status for a chapter."""
        with self.get_connection() as conn:
            with conn.cursor() as cur:
                cur.execute("""
                    UPDATE draft_chapters 
                    SET question_status = %s,
                        has_questions = CASE WHEN %s = 'ready' THEN true ELSE has_questions END
                    WHERE id = %s
                """, (status, status, chapter_id))
    
    def update_draft_tag_status(self, draft_id: str, status: str) -> None:
        """Update tag generation status for a draft book."""
        with self.get_connection() as conn:
            with conn.cursor() as cur:
                cur.execute("""
                    UPDATE draft_books 
                    SET tag_status = %s,
                        updated_at = NOW()
                    WHERE id = %s
                """, (status, draft_id))
    
    def save_draft_questions(self, chapter_id: str, draft_id: str, 
                            questions: List[dict], vocabulary: List[dict], grade_level: str = None) -> None:
        """Save generated questions and vocabulary for a draft chapter."""
        with self.get_connection() as conn:
            with conn.cursor() as cur:
                # Delete existing questions and vocabulary for this grade level only
                if grade_level:
                    cur.execute("DELETE FROM draft_questions WHERE chapter_id = %s AND grade_level = %s", (chapter_id, grade_level))
                    cur.execute("DELETE FROM draft_vocabulary WHERE chapter_id = %s", (chapter_id,))  # Vocabulary gets regenerated for all grades
                
                # Insert questions with grade_level
                for i, q in enumerate(questions, 1):
                    cur.execute("""
                        INSERT INTO draft_questions (
                            draft_id, chapter_id, question_text, question_type,
                            difficulty_level, expected_keywords, min_word_count,
                            max_word_count, order_index, grade_level
                        ) VALUES (%s, %s, %s, %s, %s, %s, %s, %s, %s, %s)
                    """, (
                        draft_id, chapter_id, q['text'], q.get('type', 'comprehension'),
                        q.get('difficulty', 'medium'), json.dumps(q.get('keywords', [])),
                        q.get('min_words', 20), q.get('max_words', 200), i, grade_level
                    ))
                
                # Insert vocabulary with grade_level in the word data itself (as requested)
                for v in vocabulary:
                    cur.execute("""
                        INSERT INTO draft_vocabulary (chapter_id, word, definition, example)
                        VALUES (%s, %s, %s, %s)
                    """, (chapter_id, v['word'], v['definition'], v.get('example', '')))
                
                # Update chapter status
                cur.execute("""
                    UPDATE draft_chapters 
                    SET has_questions = true, question_status = 'ready'
                    WHERE id = %s
                """, (chapter_id,))
    
    def delete_draft_chapter(self, chapter_id: str) -> Optional[dict]:
        """Delete a draft chapter and return its content for restoration."""
        with self.get_connection() as conn:
            with conn.cursor() as cur:
                # Get chapter content before deletion
                cur.execute("""
                    SELECT content, chapter_number, draft_id
                    FROM draft_chapters
                    WHERE id = %s
                """, (chapter_id,))
                result = cur.fetchone()
                if not result:
                    return None
                
                content, chapter_number, draft_id = result
                
                # Delete chapter (cascade will delete questions/vocab)
                cur.execute("DELETE FROM draft_chapters WHERE id = %s", (chapter_id,))
                
                # Update draft timestamp
                cur.execute("UPDATE draft_books SET updated_at = NOW() WHERE id = %s", (draft_id,))
                
                return {'content': content, 'chapter_number': chapter_number}
    
    def delete_draft(self, draft_id: str) -> bool:
        """Delete a draft and all its associated data (chapters, questions, vocabulary)."""
        with self.get_connection() as conn:
            with conn.cursor() as cur:
                cur.execute("SELECT id FROM draft_books WHERE id = %s", (draft_id,))
                if not cur.fetchone():
                    return False
                
                cur.execute("DELETE FROM draft_books WHERE id = %s", (draft_id,))
                return True
    
    def finalize_draft(self, draft_id: str) -> Tuple[str, int, int]:
        """Move draft to main books table. Returns (book_id, chapters, questions)."""
        with self.get_connection() as conn:
            with conn.cursor() as cur:
                # Get draft data
                cur.execute("""
                    SELECT title, author, age_range, reading_level, genre, cover_image_url, metadata, tags
                    FROM draft_books WHERE id = %s
                """, (draft_id,))
                draft = cur.fetchone()
                if not draft:
                    raise ValueError(f"Draft {draft_id} not found")
                
                title, author, age_range, reading_level, genre, cover_image_url, metadata, tags = draft
                # JSONB fields are already parsed by psycopg2
                if isinstance(metadata, str):
                    metadata = json.loads(metadata)
                elif metadata is None:
                    metadata = {}
                
                # Get chapters
                cur.execute("""
                    SELECT id, chapter_number, title, content, word_count, html_formatting
                    FROM draft_chapters WHERE draft_id = %s ORDER BY chapter_number
                """, (draft_id,))
                draft_chapters = cur.fetchall()
                
                # Create book
                from uuid import uuid4
                book_id = str(uuid4())
                total_chapters = len(draft_chapters)
                
                # Parse tags (JSONB is already parsed by psycopg2)
                if isinstance(tags, str):
                    tags = json.loads(tags)
                elif tags is None:
                    tags = []
                
                cur.execute("""
                    INSERT INTO books (
                        id, title, author, age_range, reading_level, genre,
                        total_chapters, cover_image_url, isbn, publication_year, tags
                    ) VALUES (%s, %s, %s, %s, %s, %s, %s, %s, %s, %s, %s)
                """, (book_id, title, author, age_range, reading_level, genre,
                      total_chapters, cover_image_url, metadata.get('isbn'), metadata.get('publication_year'), json.dumps(tags)))
                
                # Copy chapters
                chapter_id_map = {}
                for dc in draft_chapters:
                    old_id, num, ch_title, content, word_count, html = dc
                    new_id = str(uuid4())
                    chapter_id_map[str(old_id)] = new_id
                    
                    # Get vocabulary for this chapter
                    cur.execute("""
                        SELECT word, definition, example
                        FROM draft_vocabulary WHERE chapter_id = %s
                    """, (str(old_id),))
                    vocab = [{'word': r[0], 'definition': r[1], 'example': r[2]} 
                            for r in cur.fetchall()]
                    
                    cur.execute("""
                        INSERT INTO chapters (
                            id, book_id, chapter_number, title, content,
                            word_count, estimated_reading_time_minutes,
                            vocabulary_words, html_formatting
                        ) VALUES (%s, %s, %s, %s, %s, %s, %s, %s, %s)
                    """, (new_id, book_id, num, ch_title, content, word_count,
                          word_count // 200, json.dumps(vocab), html))
                
                # Copy questions
                question_count = 0
                for old_chapter_id, new_chapter_id in chapter_id_map.items():
                    cur.execute("""
                        SELECT question_text, question_type, difficulty_level,
                               expected_keywords, min_word_count, max_word_count, order_index
                        FROM draft_questions WHERE chapter_id = %s
                    """, (old_chapter_id,))
                    for q in cur.fetchall():
                        # expected_keywords is already parsed as a list by psycopg2
                        # Convert back to JSON for insertion
                        keywords = q[3] if isinstance(q[3], str) else json.dumps(q[3]) if q[3] else json.dumps([])
                        
                        cur.execute("""
                            INSERT INTO questions (
                                id, book_id, chapter_id, question_text, question_type,
                                difficulty_level, expected_keywords, min_word_count,
                                max_word_count, order_index
                            ) VALUES (%s, %s, %s, %s, %s, %s, %s::jsonb, %s, %s, %s)
                        """, (str(uuid4()), book_id, new_chapter_id, q[0], q[1], q[2],
                              keywords, q[4], q[5], q[6]))
                        question_count += 1
                
                # Mark draft as completed
                cur.execute("""
                    UPDATE draft_books SET is_completed = true, updated_at = NOW()
                    WHERE id = %s
                """, (draft_id,))
                
                logger.info(f"Finalized draft {draft_id} to book {book_id}: "
                           f"{total_chapters} chapters, {question_count} questions")
                
                return book_id, total_chapters, question_count


def inject_vocabulary_abbr(html_content: str, vocabulary_list: List[dict]) -> str:
    """
    Inject vocabulary <abbr> tags into HTML content.
    
    Args:
        html_content: HTML string with paragraph and formatting tags
        vocabulary_list: List of dicts with 'word' and 'definition' keys
    
    Returns:
        HTML string with vocabulary words wrapped in <abbr> tags
    """
    if not vocabulary_list or not html_content:
        return html_content
    
    result = html_content
    
    # Process each vocabulary word
    for vocab in vocabulary_list:
        word = vocab.get('word', '').strip()
        definition = vocab.get('definition', '').strip()
        
        if not word or not definition:
            continue
        
        # Escape definition for HTML attribute
        escaped_definition = html.escape(definition, quote=True)
        
        # Create regex pattern for whole word matching (case-insensitive)
        # \b ensures word boundaries
        pattern = r'\b(' + re.escape(word) + r')\b'
        
        # Function to check if match is inside HTML tag
        def replace_if_not_in_tag(match):
            # Get the matched word
            matched_word = match.group(1)
            
            # Get context around match to check if it's inside a tag
            start_pos = match.start()
            
            # Check if we're inside an HTML tag by looking backwards
            before_match = result[:start_pos]
            last_open = before_match.rfind('<')
            last_close = before_match.rfind('>')
            
            # If last '<' is after last '>', we're inside a tag
            if last_open > last_close:
                return matched_word
            
            # Check if already wrapped in abbr
            if '<abbr' in before_match[-50:]:  # Check recent context
                return matched_word
            
            # Return abbr-wrapped version
            return f'<abbr title="{escaped_definition}">{matched_word}</abbr>'
        
        # Replace only the first occurrence
        result = re.sub(pattern, replace_if_not_in_tag, result, count=1, flags=re.IGNORECASE)
    
    return result<|MERGE_RESOLUTION|>--- conflicted
+++ resolved
@@ -323,13 +323,8 @@
                 cur.execute("""
                     SELECT id, gutenberg_id, title, author, full_text, full_html,
                            age_range, reading_level, genre, cover_image_url, metadata, 
-<<<<<<< HEAD
-                           created_at, updated_at
+                           tags, tag_status, created_at, updated_at
                     FROM draft_books
-=======
-                           tags, tag_status, created_at, updated_at
-                    FROM draft_book
->>>>>>> 7b68d54f
                     WHERE id = %s
                 """, (draft_id,))
                 result = cur.fetchone()
